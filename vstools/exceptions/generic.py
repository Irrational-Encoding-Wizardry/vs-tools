--- conflicted
+++ resolved
@@ -131,22 +131,9 @@
         message: str = 'The subsampling {subsampling} is not supported!',
         **kwargs: Any
     ) -> None:
-<<<<<<< HEAD
-        wrong_str = (wrong if isinstance(wrong, vs.ColorFamily) else wrong.color_family).name
-
-        correct_str = ', '.join(
-            list(set([
-                (c if isinstance(c, vs.ColorFamily) else c.color_family).name
-                for c in (correct if isinstance(correct, list) else [correct])
-            ]))
-        )
-
-        super().__init__(message, function, wrong=wrong_str, correct=correct_str)
-=======
         from ..utils import get_format
         subsampling = subsampling if isinstance(subsampling, str) else get_format(subsampling).name
         super().__init__(message, function, subsampling=subsampling, **kwargs)
->>>>>>> 04c3042e
 
 
 class FormatsMismatchError(CustomValueError):
