from __future__ import annotations

import sys
from copy import deepcopy
from typing import TYPE_CHECKING, Any, TypeVar

from ..types import MISSING, FuncExceptT, SupportsString

__all__ = [
    'CustomError',

    'CustomValueError',
    'CustomIndexError',
    'CustomOverflowError',
    'CustomKeyError',
    'CustomTypeError',
    'CustomRuntimeError',
    'CustomNotImplementedError',
    'CustomPermissionError'
]


if TYPE_CHECKING:
    class ExceptionT(Exception, type):
        ...
else:
    ExceptionT = Exception


class CustomErrorMeta(type):
<<<<<<< HEAD
    """Custom base exception meta class."""

    def __new__(cls: type[SelfCustomErrorMeta], *args: Any) -> SelfCustomErrorMeta:
        return CustomErrorMeta.setup_exception(type.__new__(cls, *args))  # type: ignore

    @staticmethod
    def setup_exception(exception: SelfCustomErrorMeta, override: ExceptionT | None = None) -> SelfCustomErrorMeta:
        """@@PLACEHOLDER@@"""

=======
    def __new__(cls: type[SelfCErrorMeta], *args: Any) -> SelfCErrorMeta:
        return CustomErrorMeta.setup_exception(type.__new__(cls, *args))  # type: ignore

    @staticmethod
    def setup_exception(exception: SelfCErrorMeta, override: str | ExceptionT | None = None) -> SelfCErrorMeta:
>>>>>>> 368fb7f2
        if override:
            if isinstance(override, str):
                over_name = over_qual = override
            else:
                over_name, over_qual = override.__name__, override.__qualname__

            if over_name.startswith('Custom'):
                exception.__name__ = over_name
            else:
                exception.__name__ = f'Custom{over_name}'

            exception.__qualname__ = over_qual

        if exception.__qualname__.startswith('Custom'):
            exception.__qualname__ = exception.__qualname__[6:]

        if sys.stdout and sys.stdout.isatty():
            exception.__qualname__ = f'\033[0;31;1m{exception.__qualname__}\033[0m'

        exception.__module__ = Exception.__module__

        return exception

    if TYPE_CHECKING:
        def __getitem__(self, exception: type[Exception]) -> CustomError:
            ...


SelfCErrorMeta = TypeVar('SelfCErrorMeta', bound=CustomErrorMeta)


class CustomError(ExceptionT, metaclass=CustomErrorMeta):
    """Custom base exception class."""

    def __init__(
        self, message: SupportsString | None = None, func: FuncExceptT | None = None, reason: Any = None, **kwargs: Any
    ) -> None:
        """@@PLACEHOLDER@@"""

        self.message = message
        self.func = func
        self.reason = reason
        self.kwargs = kwargs

        super().__init__(message)

<<<<<<< HEAD
    def __class_getitem__(cls, exception: type[ExceptionT]) -> CustomError:
        """@@PLACEHOLDER@@"""

        class inner_exception(cls, exception):  # type: ignore
            ...
=======
    def __class_getitem__(cls, exception: str | type[ExceptionT] | ExceptionT) -> CustomError:
        if isinstance(exception, str):
            class inner_exception(cls):  # type: ignore
                ...
        else:
            if not issubclass(exception, type):
                exception = exception.__class__

            class inner_exception(cls, exception):  # type: ignore
                ...
>>>>>>> 368fb7f2

        return CustomErrorMeta.setup_exception(inner_exception, exception)  # type: ignore

    def __call__(
        self: SelfError, message: SupportsString | None = MISSING,
        func: FuncExceptT | None = MISSING, reason: SupportsString | FuncExceptT | None = MISSING,  # type: ignore
        **kwargs: Any
    ) -> SelfError:
        """@@PLACEHOLDER@@"""

        err = deepcopy(self)

        if message is not MISSING:
            err.message = message

        if func is not MISSING:  # type: ignore[comparison-overlap]
            err.func = func

        if reason is not MISSING:
            err.reason = reason

        err.kwargs |= kwargs

        return err

    def __str__(self) -> str:
        from ..functions import norm_display_name, norm_func_name

        message = self.message

        if not message:
            message = 'An error occurred!'

        if self.func:
            func_header = norm_func_name(self.func).strip()

            if sys.stdout and sys.stdout.isatty():
                func_header = f'\033[0;36m{func_header}\033[0m'

            func_header = f'({func_header}) '
        else:
            func_header = ''

        kwargs = self.kwargs.copy()

        if kwargs:
            kwargs = {
                key: norm_display_name(value) for key, value in kwargs.items()
            }

        if self.reason:
            reason = norm_display_name(self.reason)

            if not isinstance(self.reason, dict):
                reason = f'({reason})'

            if sys.stdout and sys.stdout.isatty():
                reason = f'\033[0;33m{reason}\033[0m'
            reason = f' {reason}'
        else:
            reason = ''

        return f'{func_header}{self.message!s}{reason}'.format(**kwargs).strip()


SelfError = TypeVar('SelfError', bound=CustomError)


class CustomValueError(CustomError, ValueError):
    """Thrown when a specified value is invalid."""


class CustomIndexError(CustomError, IndexError):
    """Thrown when an index or generic numeric value is out of bound."""


class CustomOverflowError(CustomError, OverflowError):
    """Thrown when a value is out of range. e.g. temporal radius too big."""


class CustomKeyError(CustomError, KeyError):
    """Thrown when tring to access an non-existant key."""


class CustomTypeError(CustomError, TypeError):
    """Thrown when a passed argument is of wrong type."""


class CustomRuntimeError(CustomError, RuntimeError):
    """Thrown when a runtime error occurs."""


class CustomNotImplementedError(CustomError, NotImplementedError):
    """@@PLACEHOLDER@@"""


class CustomPermissionError(CustomError, PermissionError):
    """Thrown when the user can't perform an action."""<|MERGE_RESOLUTION|>--- conflicted
+++ resolved
@@ -28,23 +28,15 @@
 
 
 class CustomErrorMeta(type):
-<<<<<<< HEAD
     """Custom base exception meta class."""
 
-    def __new__(cls: type[SelfCustomErrorMeta], *args: Any) -> SelfCustomErrorMeta:
-        return CustomErrorMeta.setup_exception(type.__new__(cls, *args))  # type: ignore
-
-    @staticmethod
-    def setup_exception(exception: SelfCustomErrorMeta, override: ExceptionT | None = None) -> SelfCustomErrorMeta:
-        """@@PLACEHOLDER@@"""
-
-=======
     def __new__(cls: type[SelfCErrorMeta], *args: Any) -> SelfCErrorMeta:
         return CustomErrorMeta.setup_exception(type.__new__(cls, *args))  # type: ignore
 
     @staticmethod
     def setup_exception(exception: SelfCErrorMeta, override: str | ExceptionT | None = None) -> SelfCErrorMeta:
->>>>>>> 368fb7f2
+        """@@PLACEHOLDER@@"""
+
         if override:
             if isinstance(override, str):
                 over_name = over_qual = override
@@ -91,13 +83,14 @@
 
         super().__init__(message)
 
-<<<<<<< HEAD
+
+<< << << < HEAD
     def __class_getitem__(cls, exception: type[ExceptionT]) -> CustomError:
         """@@PLACEHOLDER@@"""
 
         class inner_exception(cls, exception):  # type: ignore
             ...
-=======
+== == == =
     def __class_getitem__(cls, exception: str | type[ExceptionT] | ExceptionT) -> CustomError:
         if isinstance(exception, str):
             class inner_exception(cls):  # type: ignore
@@ -108,7 +101,7 @@
 
             class inner_exception(cls, exception):  # type: ignore
                 ...
->>>>>>> 368fb7f2
+>>>>>> > master
 
         return CustomErrorMeta.setup_exception(inner_exception, exception)  # type: ignore
 
