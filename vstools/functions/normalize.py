from __future__ import annotations

from fractions import Fraction
from typing import Any, Iterable, Iterator, Sequence, overload

import vapoursynth as vs

from ..types import F, FrameRange, FrameRangeN, FrameRangesN, PlanesT, SupportsString, T, VideoNodeIterable

__all__ = [
    'normalize_seq',
    'normalize_planes',
    'to_arr',
    'flatten', 'flatten_vnodes',
    'normalize_franges',
    'normalize_ranges',
    'norm_func_name', 'norm_display_name'
]


def normalize_seq(val: T | Sequence[T], length: int = 3) -> list[T]:
    """
    Normalize a sequence of values.

    :param val:     Input value.
    :param length:  Amount of items in the output. Default: 3.
                    If original sequence length is less that this,
                    the last item will be repeated.

    :return:        List of normalized values with a set amount of items.
    """

    if not isinstance(val, Sequence):
        return [val] * length

    val = list(val) + [val[-1]] * (length - len(val))

    return val[:length]


def normalize_planes(clip: vs.VideoNode, planes: PlanesT = None, pad: bool = False) -> list[int]:
    """
    Normalize a sequence of planes.

    :param clip:        Input clip.
    :param planes:      Array of planes. If None, returns all planes of the input clip's format.
                        Default: None.
    :param pad:         Whether to pad the output list.
                        Default: False.

    :return:            Sorted list of planes.
    """

    assert clip.format

    if planes is None:
        planes = list(range(clip.format.num_planes))
    else:
        planes = to_arr(planes)

    if pad:
        return normalize_seq(planes, clip.format.num_planes)

    return list(set(sorted(planes)))


def to_arr(val: T | Sequence[T]) -> list[T]:
    """Normalize any value into an iterable."""

    return list(val) if type(val) in {list, tuple, range, zip, set, map, enumerate} else [val]  # type: ignore


@overload
def flatten(items: T | Iterable[T | Iterable[T | Iterable[T]]]) -> Iterable[T]:
    ...


@overload
def flatten(items: T | Iterable[T | Iterable[T]]) -> Iterable[T]:  # type: ignore
    ...


@overload
def flatten(items: T | Iterable[T]) -> Iterable[T]:  # type: ignore
    ...


def flatten(items: Any) -> Any:
<<<<<<< HEAD
    """Flatten an array of values."""

    for val in items:
        if isinstance(val, Iterable) and not isinstance(val, (str, bytes)):
            for sub_x in flatten(val):
                yield sub_x
        else:
            yield val
=======
    if isinstance(items, (vs.RawNode, vs.RawFrame)):
        yield items
    else:
        for val in items:
            if isinstance(val, Iterable) and not isinstance(val, (str, bytes)):
                for sub_x in flatten(val):
                    yield sub_x
            else:
                yield val


def flatten_vnodes(
    *clips: VideoNodeIterable | tuple[VideoNodeIterable, ...], split_planes: bool = False
) -> list[vs.VideoNode]:
    from .utils import split

    nodes = list[vs.VideoNode](flatten(clips))  # type: ignore

    if not split_planes:
        return nodes

    return sum(map(split, nodes), list[vs.VideoNode]())
>>>>>>> 368fb7f2


def normalize_franges(franges: FrameRange, /) -> Iterable[int]:
    """
    Normalize frame ranges to an iterable of frame numbers.

    :param franges:     Frame range or list of frame ranges.

    :return:            List of positive frame ranges.
    """

    if isinstance(franges, int):
        return [franges]

    if isinstance(franges, tuple):
        start, stop = franges
        step = -1 if stop < start else 1

        return range(start, stop + step, step)

    return franges


def normalize_ranges(clip: vs.VideoNode, ranges: FrameRangeN | FrameRangesN) -> list[tuple[int, int]]:
    """
    Normalize ranges to a list of positive ranges.

    Frame ranges can include None and negative values.
    None will be converted to either 0 if it's the first value in a FrameRange,
    or the clip's length if it's the second item.
    Negative values will be subtracted from the clip's length.

    Examples:

    .. code-block:: python

        >>> clip.num_frames
        1000
        >>> normalize_ranges(clip, (None, None))
        [(0, 1000)]
        >>> normalize_ranges(clip, (24, -24))
        [(24, 976)]


    :param clip:        Input clip.
    :param franges:     Frame range or list of frame ranges.

    :return:            List of positive frame ranges.
    """

    ranges = ranges if isinstance(ranges, list) else [ranges]

    out = []

    for r in ranges:
        if isinstance(r, tuple):
            start, end = r
            if start is None:
                start = 0
            if end is None:
                end = clip.num_frames - 1
        elif r is None:
            start = clip.num_frames - 1
            end = clip.num_frames - 1
        else:
            start = r
            end = r

        if start < 0:
            start = clip.num_frames - 1 + start

        if end < 0:
            end = clip.num_frames - 1 + end

        out.append((start, end))

    return out


def norm_func_name(func_name: SupportsString | F) -> str:
    """Normalize a class, function, or other object to obtain its name"""

    if isinstance(func_name, str):
        return func_name.strip()

    if not isinstance(func_name, type) and not callable(func_name):
        return str(func_name).strip()

    func = func_name

    if hasattr(func_name, '__name__'):
        func_name = func.__name__
    elif hasattr(func_name, '__qualname__'):
        func_name = func.__qualname__

    if callable(func):
        if hasattr(func, '__self__'):
            func_name = f'{func.__self__.__name__}.{func_name}'

    return str(func_name).strip()


def norm_display_name(obj: object) -> str:
    """@@PLACEHOLDER@@"""

    if isinstance(obj, Iterator):
        return ', '.join(norm_display_name(v) for v in obj).strip()

    if isinstance(obj, Fraction):
        return f'{obj.numerator}/{obj.denominator}'

    if isinstance(obj, dict):
        return '(' + ', '.join(f'{k}={v}' for k, v in obj.items()) + ')'

    return norm_func_name(obj)<|MERGE_RESOLUTION|>--- conflicted
+++ resolved
@@ -86,16 +86,8 @@
 
 
 def flatten(items: Any) -> Any:
-<<<<<<< HEAD
     """Flatten an array of values."""
 
-    for val in items:
-        if isinstance(val, Iterable) and not isinstance(val, (str, bytes)):
-            for sub_x in flatten(val):
-                yield sub_x
-        else:
-            yield val
-=======
     if isinstance(items, (vs.RawNode, vs.RawFrame)):
         yield items
     else:
@@ -118,7 +110,6 @@
         return nodes
 
     return sum(map(split, nodes), list[vs.VideoNode]())
->>>>>>> 368fb7f2
 
 
 def normalize_franges(franges: FrameRange, /) -> Iterable[int]:
