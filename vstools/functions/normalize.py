--- conflicted
+++ resolved
@@ -18,30 +18,7 @@
 ]
 
 
-<<<<<<< HEAD
-@overload
-def normalize_seq(val: Sequence[AnythingElse], length_max: int = 3) -> list[AnythingElse]:
-    ...
-
-
-@overload
-def normalize_seq(val: AnythingElse, length_max: int = 3) -> list[AnythingElse]:
-    ...
-
-
-def normalize_seq(val: Any, length_max: int = 3) -> Any:
-    """
-    Normalize a sequence of values.
-
-    :param val:         Input value.
-    :param length_max:  Maximum amount of items allowed in the output.
-                        Default: 3.
-
-    :return:            List of normalized values with a set amount of items.
-    """
-=======
 def normalise_seq(val: T | Sequence[T], length_max: int = 3) -> list[T]:
->>>>>>> 04c3042e
     if not isinstance(val, Sequence):
         return [val] * length_max
 
@@ -84,14 +61,6 @@
     ...
 
 
-<<<<<<< HEAD
-def to_arr(val: Any) -> Any:
-    """Convert value into an array."""
-    return val if type(val) in {list, tuple, range, zip, set, map, enumerate} else [val]
-
-
-=======
->>>>>>> 04c3042e
 @overload
 def flatten(items: T | Iterable[T | Iterable[T]]) -> Iterable[T]:  # type: ignore
     ...
@@ -196,11 +165,8 @@
 
 
 def norm_func_name(func_name: SupportsString | F) -> str:
-<<<<<<< HEAD
-    """Normalize a function's name."""
-    if callable(func_name):
-        func = func_name
-=======
+    """Normalize a class, function or other object to obtain its name"""
+
     if isinstance(func_name, str):
         return func_name
 
@@ -208,7 +174,6 @@
         return str(func_name)
 
     func = func_name
->>>>>>> 04c3042e
 
     if hasattr(func_name, '__name__'):
         func_name = func.__name__
