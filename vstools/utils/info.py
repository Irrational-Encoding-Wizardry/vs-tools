--- conflicted
+++ resolved
@@ -69,18 +69,15 @@
     return get_format(clip).bits_per_sample
 
 
-<<<<<<< HEAD
-def get_sample_type(clip: vs.VideoNode | vs.VideoFrame, /) -> int:
+def get_sample_type(clip: HoldsVideoFormatT | vs.SampleType, /) -> vs.SampleType:
     """Get sample type of a given clip."""
-=======
-def get_sample_type(clip: HoldsVideoFormatT | vs.SampleType, /) -> vs.SampleType:
     if isinstance(clip, vs.SampleType):
         return clip
->>>>>>> 04c3042e
     return get_format(clip).sample_type
 
 
 def get_color_family(clip: HoldsVideoFormatT | vs.ColorFamily, /) -> vs.ColorFamily:
+    """Get color family of a given clip."""
     if isinstance(clip, vs.ColorFamily):
         return clip
     return get_format(clip).color_family
