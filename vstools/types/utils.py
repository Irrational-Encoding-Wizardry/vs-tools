from __future__ import annotations

from typing import Any, Callable, Concatenate, Generic, Iterable, Protocol, cast, overload

from .builtins import P0, R0, T0, F, P, R, T

__all__ = [
    'copy_signature',

    'inject_self',

    'complex_hash'
]


class copy_signature(Generic[F]):
    """@@PLACEHOLDER@@ PLEASE REPORT THIS IF YOU SEE THIS"""
    def __init__(self, target: F) -> None:
        ...

    def __call__(self, wrapped: Callable[..., Any]) -> F:
        return cast(F, wrapped)


class injected_self_func(Generic[T, P, R], Protocol):  # type: ignore
    @overload
    @staticmethod
    def __call__(*args: P.args, **kwargs: P.kwargs) -> R:
        ...

    @overload
    @staticmethod
    def __call__(self: T, *args: P.args, **kwargs: P.kwargs) -> R:
        ...

    @overload
    @staticmethod
    def __call__(cls: type[T], *args: P.args, **kwargs: P.kwargs) -> R:
        ...

    @staticmethod  # type: ignore
    def __call__(*args: Any, **kwds: Any) -> Any:
        ...


self_objects_cache = dict[type[T], T]()


<<<<<<< HEAD
class inject_self(Generic[T, P, R]):
    """@@PLACEHOLDER@@ PLEASE REPORT THIS IF YOU SEE THIS"""
=======
class inject_self_base(Generic[T, P, R]):
>>>>>>> 6076066b
    def __init__(self, function: Callable[Concatenate[T, P], R], /, *, cache: bool = False) -> None:
        """@@PLACEHOLDER@@ PLEASE REPORT THIS IF YOU SEE THIS"""
        self.function = function
        if isinstance(self, inject_self.cached):
            self.cache = True
        else:
            self.cache = cache
        self.args = tuple[Any]()
        self.kwargs = dict[str, Any]()

    def __get__(self, class_obj: T | None, class_type: type[T]) -> injected_self_func[T, P, R]:
        def _wrapper(*args: Any, **kwargs: Any) -> Any:
            if (
                (is_obj := isinstance(args[0], class_type))
                or isinstance(args[0], type(class_type))
                or args[0] is class_type
            ):
                obj = args[0] if is_obj else args[0]()
                args = args[1:]
            elif class_obj is None:
                if self_objects_cache:
                    if class_type not in self_objects_cache:
                        obj = self_objects_cache[class_type] = class_type(*self.args, **self.kwargs)
                    else:
                        obj = self_objects_cache[class_type]
                else:
                    obj = class_type(*self.args, **self.kwargs)
            else:
                obj = class_obj

            return self.function(obj, *args, **kwargs)

        return _wrapper

    # TODO fix cached typing

    @classmethod
    def with_args(
        cls, *args: Any, **kwargs: Any
    ) -> Callable[[Callable[Concatenate[T0, P0], R0]], inject_self[T0, P0, R0]]:
        """@@PLACEHOLDER@@ PLEASE REPORT THIS IF YOU SEE THIS"""
        def _wrapper(function: Callable[Concatenate[T0, P0], R0]) -> inject_self[T0, P0, R0]:
            inj = cls(function)  # type: ignore
            inj.args = args
            inj.kwargs = kwargs
            return inj  # type: ignore
        return _wrapper


class inject_self(Generic[T, P, R], inject_self_base[T, P, R]):  # type: ignore
    class cached(Generic[T0, P0, R0], inject_self_base[T0, P0, R0]):  # type: ignore
        ...


class complex_hash(Generic[T]):
    """@@PLACEHOLDER@@ PLEASE REPORT THIS IF YOU SEE THIS"""
    def __new__(cls, class_type: T) -> T:  # type: ignore
        class inner_class_type(class_type):  # type: ignore
            def __hash__(self) -> int:
                return complex_hash.hash(
                    self.__class__.__name__, *(
                        getattr(self, key) for key in self.__annotations__.keys()
                    )
                )

        return inner_class_type  # type: ignore

    @staticmethod
    def hash(*args: Any) -> int:
        """@@PLACEHOLDER@@ PLEASE REPORT THIS IF YOU SEE THIS"""
        values = list[str]()
        for value in args:
            try:
                new_hash = hash(value)
            except TypeError:
                if isinstance(value, Iterable):
                    new_hash = complex_hash.hash(*value)
                else:
                    new_hash = hash(str(value))

            values.append(str(new_hash))

        return hash('_'.join(values))<|MERGE_RESOLUTION|>--- conflicted
+++ resolved
@@ -46,12 +46,8 @@
 self_objects_cache = dict[type[T], T]()
 
 
-<<<<<<< HEAD
-class inject_self(Generic[T, P, R]):
+class inject_self_base(Generic[T, P, R]):
     """@@PLACEHOLDER@@ PLEASE REPORT THIS IF YOU SEE THIS"""
-=======
-class inject_self_base(Generic[T, P, R]):
->>>>>>> 6076066b
     def __init__(self, function: Callable[Concatenate[T, P], R], /, *, cache: bool = False) -> None:
         """@@PLACEHOLDER@@ PLEASE REPORT THIS IF YOU SEE THIS"""
         self.function = function
@@ -85,8 +81,6 @@
             return self.function(obj, *args, **kwargs)
 
         return _wrapper
-
-    # TODO fix cached typing
 
     @classmethod
     def with_args(
