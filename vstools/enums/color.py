--- conflicted
+++ resolved
@@ -188,17 +188,11 @@
     See ITU-T H.265 Equations E-65 to E-67 for `transfer_characteristics` value 18 (HLG)
     """
 
-<<<<<<< HEAD
-    @property
-    def is_unknown(self) -> bool:
+    @classmethod
+    def is_unknown(cls, value: int | Matrix) -> bool:
         """Check if Matrix is unknown."""
-
-        return self is Matrix.UNKNOWN
-=======
-    @classmethod
-    def is_unknown(cls, value: int | Matrix) -> bool:
+        
         return value == cls.UNKNOWN
->>>>>>> 2af06d7e
 
     @classmethod
     def from_res(cls, frame: vs.VideoNode | vs.VideoFrame) -> Matrix:
@@ -229,8 +223,9 @@
         return Matrix.BT2020NC
 
     @classmethod
-<<<<<<< HEAD
-    def from_video(cls, src: vs.VideoNode | vs.VideoFrame | vs.FrameProps, strict: bool = False) -> Matrix:
+    def from_video(
+        cls, src: vs.VideoNode | vs.VideoFrame | vs.FrameProps, strict: bool = False, func: FuncExceptT | None = None
+    ) -> Matrix:
         """
         Obtain the matrix of a clip from the frame properties.
 
@@ -243,27 +238,8 @@
         :raises UndefinedMatrixError:       Matrix is undefined.
         :raises UndefinedMatrixError:       Matrix can not be determined from the frameprops.
         """
-
-        from ..utils import get_prop
-
-        value = get_prop(src, '_Matrix', int, default=MISSING if strict else None)
-
-        if value is None or value == Matrix.UNKNOWN:
-            if strict:
-                raise UndefinedMatrixError(f'Matrix({value}) is undefined.', cls.from_video)
-
-            if isinstance(src, vs.FrameProps):
-                raise UndefinedMatrixError('Can\'t determine matrix from FrameProps.', cls.from_video)
-
-            return cls.from_res(src)
-
-        return cls(value)
-=======
-    def from_video(
-        cls, src: vs.VideoNode | vs.VideoFrame | vs.FrameProps, strict: bool = False, func: FuncExceptT | None = None
-    ) -> Matrix:
+                
         return _base_from_video(cls, src, UndefinedMatrixError, strict, func)
->>>>>>> 2af06d7e
 
     @classmethod
     def from_transfer(cls, transfer: Transfer, strict: bool = False) -> Matrix:
@@ -466,17 +442,10 @@
     FILM_C = 111
     """Traditional film primaries with Illuminant C"""
 
-<<<<<<< HEAD
-    @property
-    def is_unknown(self) -> bool:
+    def is_unknown(cls, value: int | Transfer) -> bool:
         """Check if Transfer is unknown."""
 
-        return self is Transfer.UNKNOWN
-=======
-    @classmethod
-    def is_unknown(cls, value: int | Transfer) -> bool:
         return value == cls.UNKNOWN
->>>>>>> 2af06d7e
 
     @classmethod
     def from_res(cls, frame: vs.VideoNode | vs.VideoFrame) -> Transfer:
@@ -507,8 +476,9 @@
         return Transfer.ST2084
 
     @classmethod
-<<<<<<< HEAD
-    def from_video(cls, src: vs.VideoNode | vs.VideoFrame | vs.FrameProps, strict: bool = False) -> Transfer:
+    def from_video(
+        cls, src: vs.VideoNode | vs.VideoFrame | vs.FrameProps, strict: bool = False, func: FuncExceptT | None = None
+    ) -> Transfer:
         """
         Obtain the transfer of a clip from the frame properties.
 
@@ -522,26 +492,7 @@
         :raises UndefinedTransferError:     Transfer can not be determined from the frameprops.
         """
 
-        from ..utils import get_prop
-
-        value = get_prop(src, '_Transfer', int, default=MISSING if strict else None)
-
-        if value is None or value == Transfer.UNKNOWN:
-            if strict:
-                raise UndefinedTransferError(f'Transfer({value}) is undefined.', cls.from_video)
-
-            if isinstance(src, vs.FrameProps):
-                raise UndefinedTransferError('Can\'t determine transfer from FrameProps.', cls.from_video)
-
-            return cls.from_res(src)
-
-        return cls(value)
-=======
-    def from_video(
-        cls, src: vs.VideoNode | vs.VideoFrame | vs.FrameProps, strict: bool = False, func: FuncExceptT | None = None
-    ) -> Transfer:
         return _base_from_video(cls, src, UndefinedTransferError, strict, func)
->>>>>>> 2af06d7e
 
     @classmethod
     def from_matrix(cls, matrix: Matrix, strict: bool = False) -> Transfer:
@@ -758,7 +709,6 @@
     """
 
     ST428 = 10
-<<<<<<< HEAD
     """
     ```
     Primary        x   y
@@ -772,9 +722,8 @@
     (CIE 1931 XYZ)
     """
 
-=======
     XYZ = ST428
->>>>>>> 2af06d7e
+
     ST431_2 = 11
     """
     ```
@@ -816,17 +765,10 @@
     EBU Tech. 3213-E (1975)
     """
 
-<<<<<<< HEAD
-    @property
-    def is_unknown(self) -> bool:
+    def is_unknown(cls, value: int | Primaries) -> bool:
         """Check if Primaries is unknown."""
 
-        return self is Primaries.UNKNOWN
-=======
-    @classmethod
-    def is_unknown(cls, value: int | Primaries) -> bool:
         return value == cls.UNKNOWN
->>>>>>> 2af06d7e
 
     @classmethod
     def from_res(cls, frame: vs.VideoNode | vs.VideoFrame) -> Primaries:
@@ -857,8 +799,9 @@
         return Primaries.BT2020
 
     @classmethod
-<<<<<<< HEAD
-    def from_video(cls, src: vs.VideoNode | vs.VideoFrame | vs.FrameProps, strict: bool = False) -> Primaries:
+    def from_video(
+        cls, src: vs.VideoNode | vs.VideoFrame | vs.FrameProps, strict: bool = False, func: FuncExceptT | None = None
+    ) -> Primaries:
         """
         Obtain the primaries of a clip from the frame properties.
 
@@ -872,26 +815,7 @@
         :raises UndefinedPrimariesError:    Primaries can not be determined from the frameprops.
         """
 
-        from ..utils import get_prop
-
-        value = get_prop(src, '_Primaries', int, default=MISSING if strict else None)
-
-        if value is None or value == Primaries.UNKNOWN:
-            if strict:
-                raise UndefinedPrimariesError(f'Primaries({value}) is undefined.', cls.from_video)
-
-            if isinstance(src, vs.FrameProps):
-                raise UndefinedPrimariesError('Can\'t determine primaries from FrameProps.', cls.from_video)
-
-            return cls.from_res(src)
-
-        return cls(value)
-=======
-    def from_video(
-        cls, src: vs.VideoNode | vs.VideoFrame | vs.FrameProps, strict: bool = False, func: FuncExceptT | None = None
-    ) -> Primaries:
         return _base_from_video(cls, src, UndefinedPrimariesError, strict, func)
->>>>>>> 2af06d7e
 
     @classmethod
     def from_matrix(cls, matrix: Matrix, strict: bool = False) -> Primaries:
@@ -1036,14 +960,15 @@
     | RGB clips will always be FULL range!
     """
 
-<<<<<<< HEAD
     @property
     def is_unknown(self) -> bool:
         """Check if ColorRange is unknown."""
         return False
 
     @classmethod
-    def from_video(cls, src: vs.VideoNode | vs.VideoFrame | vs.FrameProps, strict: bool = False) -> ColorRange:
+    def from_video(
+        cls, src: vs.VideoNode | vs.VideoFrame | vs.FrameProps, strict: bool = False, func: FuncExceptT | None = None
+    ) -> ColorRange:
         """
         Obtain the color range of a clip from the frame properties.
 
@@ -1054,12 +979,6 @@
         :return:                            ColorRange object.
         """
 
-=======
-    @classmethod
-    def from_video(
-        cls, src: vs.VideoNode | vs.VideoFrame | vs.FrameProps, strict: bool = False, func: FuncExceptT | None = None
-    ) -> ColorRange:
->>>>>>> 2af06d7e
         from ..utils import get_prop
 
         return get_prop(src, '_ColorRange', int, ColorRange, MISSING if strict else ColorRange.LIMITED)
@@ -1158,8 +1077,6 @@
     value: key for key, value in _transfer_placebo_map.items()
 }
 
-<<<<<<< HEAD
-=======
 _matrix_name_map = {
     Matrix.RGB: 'rgb',
     Matrix.BT709: '709',
@@ -1209,7 +1126,6 @@
     Primaries.ST432_1: 'st432-1',
     Primaries.EBU3213E: 'jedec-p22'
 }
->>>>>>> 2af06d7e
 
 MatrixT: TypeAlias = Union[int, vs.MatrixCoefficients, Matrix]
 """Type alias for values that can be used to initialize a :py:attr:`Matrix`"""
