from __future__ import annotations

from typing import TYPE_CHECKING, Any, overload

import vapoursynth as vs

from ..types import FuncExceptT
from .base import CustomIntEnum

if TYPE_CHECKING:
    from .color import ColorRange, ColorRangeT, Matrix, MatrixT, Primaries, PrimariesT, Transfer, TransferT
    from .generic import ChromaLocation, ChromaLocationT, FieldBased, FieldBasedT

    class _MatrixMeta(CustomIntEnum, vs.MatrixCoefficients):  # type: ignore
        def __new__(cls: type[Matrix], value: MatrixT) -> Matrix:  # type: ignore
            ...

        @overload
        @classmethod
        def from_param(  # type: ignore
            cls: type[Matrix], value: None, func_except: FuncExceptT | None = None
        ) -> None:
            ...

        @overload
        @classmethod
        def from_param(  # type: ignore
            cls: type[Matrix], value: int | Matrix | MatrixT, func_except: FuncExceptT | None = None
        ) -> Matrix:
            ...

        @overload
        @classmethod
        def from_param(  # type: ignore
            cls: type[Matrix], value: int | Matrix | MatrixT | None, func_except: FuncExceptT | None = None
        ) -> Matrix | None:
            ...

        @classmethod
        def from_param(cls: Any, value: Any, func_except: Any = None) -> Matrix | None:
            """
            Determine the Matrix through a parameter.

            :param value:           Value or Matrix object.
            :param func_except:     Exception function.

            :return:                Matrix object or None.
            """

    class _TransferMeta(CustomIntEnum, vs.TransferCharacteristics):  # type: ignore
        def __new__(cls: type[Transfer], value: TransferT) -> Transfer:  # type: ignore
            ...

        @overload
        @classmethod
        def from_param(  # type: ignore
            cls: type[Transfer], value: None, func_except: FuncExceptT | None = None
        ) -> None:
            ...

        @overload
        @classmethod
        def from_param(  # type: ignore
            cls: type[Transfer], value: int | Transfer | TransferT, func_except: FuncExceptT | None = None
        ) -> Transfer:
            ...

        @overload
        @classmethod
        def from_param(  # type: ignore
            cls: type[Transfer], value: int | Transfer | TransferT | None, func_except: FuncExceptT | None = None
        ) -> Transfer | None:
            ...

        @classmethod
        def from_param(cls: Any, value: Any, func_except: Any = None) -> Transfer | None:
            """
            Determine the Transfer through a parameter.

            :param value:           Value or Transfer object.
            :param func_except:     Exception function.

            :return:                Transfer object or None.
            """

    class _PrimariesMeta(CustomIntEnum, vs.ColorPrimaries):  # type: ignore
        def __new__(cls: type[Primaries], value: PrimariesT) -> Primaries:  # type: ignore
            ...

        @overload
        @classmethod
        def from_param(  # type: ignore
            cls: type[Primaries], value: None, func_except: FuncExceptT | None = None
        ) -> None:
            ...

        @overload
        @classmethod
        def from_param(  # type: ignore
            cls: type[Primaries], value: int | Primaries | PrimariesT, func_except: FuncExceptT | None = None
        ) -> Primaries:
            ...

        @overload
        @classmethod
        def from_param(  # type: ignore
            cls: type[Primaries], value: int | Primaries | PrimariesT | None, func_except: FuncExceptT | None = None
        ) -> Primaries | None:
            ...

        @classmethod
        def from_param(cls: Any, value: Any, func_except: Any = None) -> Primaries | None:
            """
            Determine the Primaries through a parameter.

            :param value:           Value or Primaries object.
            :param func_except:     Exception function.

            :return:                Primaries object or None.
            """

    class _ColorRangeMeta(CustomIntEnum, vs.ColorPrimaries):  # type: ignore
        def __new__(cls: type[ColorRange], value: ColorRangeT) -> ColorRange:  # type: ignore
            ...

        @overload
        @classmethod
        def from_param(  # type: ignore
            cls: type[ColorRange], value: None, func_except: FuncExceptT | None = None
        ) -> None:
            ...

        @overload
        @classmethod
        def from_param(  # type: ignore
            cls: type[ColorRange], value: int | ColorRange | ColorRangeT, func_except: FuncExceptT | None = None
        ) -> ColorRange:
            ...

        @overload
        @classmethod
        def from_param(  # type: ignore
            cls: type[ColorRange], value: int | ColorRange | ColorRangeT | None, func_except: FuncExceptT | None = None
        ) -> ColorRange | None:
            ...

        @classmethod
        def from_param(cls: Any, value: Any, func_except: Any = None) -> ColorRange | None:
            """
            Determine the ColorRange through a parameter.

            :param value:           Value or ColorRange object.
            :param func_except:     Exception function.

            :return:                ColorRange object or None.
            """

    class _ChromaLocationMeta(CustomIntEnum, vs.ChromaLocation):  # type: ignore
        def __new__(cls: type[ChromaLocation], value: ChromaLocationT) -> ChromaLocation:  # type: ignore
            ...

        @overload
        @classmethod
        def from_param(  # type: ignore
            cls: type[ChromaLocation], value: None, func_except: FuncExceptT | None = None
        ) -> None:
            ...

        @overload
        @classmethod
        def from_param(  # type: ignore
            cls: type[ChromaLocation], value: int | ChromaLocation | ChromaLocationT,
            func_except: FuncExceptT | None = None
        ) -> ChromaLocation:
            ...

        @overload
        @classmethod
        def from_param(  # type: ignore
            cls: type[ChromaLocation], value: int | ChromaLocation | ChromaLocationT | None,
            func_except: FuncExceptT | None = None
        ) -> ChromaLocation | None:
            ...

        @classmethod
        def from_param(cls: Any, value: Any, func_except: Any = None) -> ChromaLocation | None:
            """
            Determine the ChromaLocation through a parameter.

            :param value:           Value or ChromaLocation object.
            :param func_except:     Exception function.

            :return:                ChromaLocation object or None.
            """

    class _FieldBasedMeta(CustomIntEnum, vs.FieldBased):  # type: ignore
        def __new__(cls: type[FieldBased], value: FieldBasedT) -> FieldBased:  # type: ignore
            ...

        @overload
        @classmethod
        def from_param(  # type: ignore
            cls: type[FieldBased], value_or_tff: None, func_except: FuncExceptT | None = None
        ) -> None:
            ...

        @overload
        @classmethod
        def from_param(  # type: ignore
            cls: type[FieldBased], value_or_tff: int | FieldBasedT | bool, func_except: FuncExceptT | None = None
        ) -> FieldBased:
            ...

        @overload
        @classmethod
        def from_param(  # type: ignore
            cls: type[FieldBased], value_or_tff: int | FieldBasedT | bool | None, func_except: FuncExceptT | None = None
        ) -> FieldBased | None:
            ...

<<<<<<< HEAD
        @classmethod
        def from_param(cls: Any, value_or_tff: Any, func_except: Any = None) -> FieldBased | None:
            """
            Determine the ChromaLocation through a parameter.

            :param value_or_tff:    Value or FieldBased object.
                                    If it's bool, it specifies for wheter it's tff of bff.
            :param func_except:     Exception function.

            :return:                FieldBased object or None.
            """
=======
        @classmethod  # type: ignore
        def from_param(cls: Any, value: Any, func_except: Any = None) -> FieldBased | None:
            ...
>>>>>>> 6076066b
else:
    _MatrixMeta = _TransferMeta = _PrimariesMeta = _ColorRangeMeta = CustomIntEnum
    _ChromaLocationMeta = _FieldBasedMeta = CustomIntEnum<|MERGE_RESOLUTION|>--- conflicted
+++ resolved
@@ -218,11 +218,10 @@
         ) -> FieldBased | None:
             ...
 
-<<<<<<< HEAD
-        @classmethod
-        def from_param(cls: Any, value_or_tff: Any, func_except: Any = None) -> FieldBased | None:
-            """
-            Determine the ChromaLocation through a parameter.
+        @classmethod  # type: ignore
+        def from_param(cls: Any, value: Any, func_except: Any = None) -> FieldBased | None:
+            """
+            Determine the type of field through a parameter.
 
             :param value_or_tff:    Value or FieldBased object.
                                     If it's bool, it specifies for wheter it's tff of bff.
@@ -230,11 +229,6 @@
 
             :return:                FieldBased object or None.
             """
-=======
-        @classmethod  # type: ignore
-        def from_param(cls: Any, value: Any, func_except: Any = None) -> FieldBased | None:
-            ...
->>>>>>> 6076066b
 else:
     _MatrixMeta = _TransferMeta = _PrimariesMeta = _ColorRangeMeta = CustomIntEnum
     _ChromaLocationMeta = _FieldBasedMeta = CustomIntEnum