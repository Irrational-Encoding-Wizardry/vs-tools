--- conflicted
+++ resolved
@@ -342,7 +342,6 @@
 
         @classmethod  # type: ignore
         def from_param(cls: Any, value: Any, func_except: Any = None) -> FieldBased | None:
-<<<<<<< HEAD
             """
             Determine the type of field through a parameter.
 
@@ -352,15 +351,12 @@
 
             :return:                FieldBased object or None.
             """
-=======
-            ...
 
         @classmethod
         def ensure_presence(
             cls, clip: vs.VideoNode, tff: bool | int | FieldBasedT | None, func: FuncExceptT | None = None
         ) -> vs.VideoNode:
             ...
->>>>>>> 2af06d7e
 else:
     _MatrixMeta = _TransferMeta = _PrimariesMeta = _ColorRangeMeta = PropEnum
     _ChromaLocationMeta = PropEnum
