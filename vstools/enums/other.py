--- conflicted
+++ resolved
@@ -28,17 +28,12 @@
 class Dar(CustomStrEnum):
     """StrEnum signifying an analog television aspect ratio."""
 
-<<<<<<< HEAD
-    WIDE = WIDESCREEN = 'widescreen'
+    WIDE = 'wide'
     """@@PLACEHOLDER@@"""
 
-    FULL = FULLSCREEN = 'fullscreen'
+    FULL = 'full'
     """@@PLACEHOLDER@@"""
 
-=======
-    WIDE = 'wide'
-    FULL = 'full'
->>>>>>> 2af06d7e
     SQUARE = 'square'
     """@@PLACEHOLDER@@"""
 
